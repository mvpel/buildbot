#! /bin/bash
REVRANGE="$1..HEAD"
TEST='buildbot.test buildslave.test'

# some colors
# plain
_ESC=$'\e'
GREEN="$_ESC[0;32m"
MAGENTA="$_ESC[0;35m"
RED="$_ESC[0;31m"
LTCYAN="$_ESC[1;36m"
YELLOW="$_ESC[1;33m"
NORM="$_ESC[0;0m"

if [ $# -eq 0 ]; then
    echo "USAGE: common/validate.sh oldrev [--quick]"
    echo "  This script will test a set of patches (oldrev..HEAD) for basic acceptability as a patch"
    echo "  Run it in an activated virtualenv with the current Buildbot installed, as well as"
    echo "      sphinx, pyflakes, mock, and so on"
    echo "To use a different directory for tests, pass TRIALTMP=/path as an env variable"
    echo "if --quick is passed validate will skip unit tests and concentrate on coding style"
    exit 1
fi

status() {
    echo "${LTCYAN}-- ${*} --${NORM}"
}
slow=true
if [[ $2 == '--quick' ]]; then
    slow=false
fi
ok=true
problem_summary=""
not_ok() {
    ok=false
    echo "${RED}** ${*} **${NORM}"
    problem_summary="$problem_summary"$'\n'"${RED}**${NORM} ${*}"
}

warning() {
    echo "${YELLOW}** ${*} **${NORM}"
    problem_summary="$problem_summary"$'\n'"${YELLOW}**${NORM} ${*} (warning)"
}

check_tabs() {
    git diff "$REVRANGE" | grep -q $'+.*\t'
}

<<<<<<< HEAD
check_long_lines() {
    # only check python files
    local long_lines=false
    for f in $(git diff --name-only --stat "$REVRANGE" | grep '.py$'); do
        # don't try to check removed files
        [ ! -f "$f" ] && continue
        if [ $(git diff "$REVRANGE" $f | grep -E -c '^\+.{80}') != 0 ]; then
            echo " $f"
            long_lines=true
        fi
    done
    $long_lines
}


check_yield_defer_returnValue() {
    local yields=false
    if git diff "$REVRANGE" | grep '+.*yield defer.returnValue'; then
        yields=true
    fi
    $yields
}

=======
>>>>>>> 592ac96a
check_relnotes() {
    if git diff --exit-code "$REVRANGE" master/docs/relnotes/index.rst >/dev/null 2>&1; then
        return 1
    else
        return 0
    fi
}

run_tests() {
    if [ -n "${TRIALTMP}" ]; then
        TEMP_DIRECTORY_OPT="--temp-directory ${TRIALTMP}"
    fi
    find . -name \*.pyc -exec rm {} \;
    trial --reporter text ${TEMP_DIRECTORY_OPT} ${TEST}
}

if ! git diff --no-ext-diff --quiet --exit-code; then
    not_ok "changed files in working copy"
    if $slow; then
        exit 1
    fi
fi

# get a list of changed files, used below; this uses a tempfile to work around
# shell behavior when piping to 'while'
tempfile=$(mktemp)
trap 'rm -f ${tempfile}' 1 2 3 15
git diff --name-only $REVRANGE | grep '\.py$' | grep -v '\(^master/\(contrib\|docs\)\|/setup\.py\)' > ${tempfile}
py_files=()
while read line; do
    py_files+=($line)
done < ${tempfile}

echo "${MAGENTA}Validating the following commits:${NORM}"
git log "$REVRANGE" --pretty=oneline || exit 1

<<<<<<< HEAD
status "running 'setup.py develop' for www"
(cd www; python setup.py develop 2>&1 >/dev/null) || not_ok "www/setup.py failed"

status "running tests"
run_tests || not_ok "tests failed"

status "checking formatting"
check_tabs && not_ok "$REVRANGE adds tabs"
check_long_lines && warning "$REVRANGE adds long lines"
check_yield_defer_returnValue && not_ok "$REVRANGE yields defer.returnValue"
=======
if $slow; then
    status "running tests"
    run_tests || not_ok "tests failed"
fi

status "checking formatting"
check_tabs && not_ok "$REVRANGE adds tabs"
>>>>>>> 592ac96a

status "checking for release notes"
check_relnotes || warning "$REVRANGE does not add release notes"

status "checking import module convention in modified files"
RES=true
for filename in ${py_files[@]}; do
  if ! python common/fiximports.py "$filename"; then
    echo "cannot fix imports of $filename"
    RES=false
  fi
done
$RES || warning "some import fixes failed -- not enforcing for now"

status "running autopep8"
if [[ -z `which autopep8` ]]; then
    warning "autopep8 is not installed"
elif [[ ! -f common/pep8rc ]]; then
    warning "common/pep8rc not found"
else
    changes_made=false
    for filename in ${py_files[@]}; do
        LINEWIDTH=$(grep -E "max-line-length" common/pep8rc | sed 's/ //g' | cut -d'=' -f 2)
        # even if we dont enforce errors, if they can be fixed automatically, thats better..
        IGNORES=E501,W6
        # ignore is not None for SQLAlchemy code..
        if [[ "$filename" =~ "/db/" ]]; then
            IGNORES=$IGNORES,E711,E712
        fi
        autopep8 --in-place --max-line-length=$LINEWIDTH --ignore=$IGNORES "$filename"
        if ! git diff --quiet --exit-code "$filename"; then
            changes_made=true
        fi
    done
    if ${changes_made}; then
        not_ok "autopep8 made changes"
    fi
fi

status "running pep8"
if [[ -z `which pep8` ]]; then
    warning "pep8 is not installed"
elif [[ ! -f common/pep8rc ]]; then
    warning "common/pep8rc not found"
else
    pep8_ok=true
    for filename in ${py_files[@]}; do
        if ! pep8 --config=common/pep8rc "$filename"; then
            pep8_ok=false
        fi
    done
    $pep8_ok || not_ok "pep8 failed"
fi

status "running pyflakes"
if [[ -z `which pyflakes` ]]; then
    warning "pyflakes is not installed"
else
    pyflakes_ok=true
    for filename in ${py_files[@]}; do
        if ! pyflakes "$filename"; then
            pyflakes_ok=false
        fi
    done
    $pyflakes_ok || not_ok "pyflakes failed"
fi


status "running pylint"
if [[ -z `which pylint` ]]; then
    warning "pylint is not installed"
elif [[ ! -f common/pylintrc ]]; then
    warning "common/pylintrc not found"
else
    pylint_ok=true
    for filename in ${py_files[@]}; do
        if ! pylint --rcfile=common/pylintrc --disable=R,line-too-long --enable=W0611 --output-format=text --report=no "$filename"; then
            pylint_ok=false
        fi
    done
    $pylint_ok || not_ok "pylint failed"
fi

if git diff --name-only $REVRANGE | grep ^master/docs/ ; then
    status "building docs"
    make -C master/docs VERSION=latest clean html || not_ok "docs failed"
else
    status "not building docs, because it was not changed"
fi

echo ""
if $ok; then
    if [ -z "${problem_summary}" ]; then
        echo "${GREEN}GOOD!${NORM}"
    else
        echo "${YELLOW}WARNINGS${NORM}${problem_summary}"
    fi
    exit 0
else
    echo "${RED}NO GOOD!${NORM}${problem_summary}"
    exit 1
fi<|MERGE_RESOLUTION|>--- conflicted
+++ resolved
@@ -46,7 +46,6 @@
     git diff "$REVRANGE" | grep -q $'+.*\t'
 }
 
-<<<<<<< HEAD
 check_long_lines() {
     # only check python files
     local long_lines=false
@@ -70,8 +69,6 @@
     $yields
 }
 
-=======
->>>>>>> 592ac96a
 check_relnotes() {
     if git diff --exit-code "$REVRANGE" master/docs/relnotes/index.rst >/dev/null 2>&1; then
         return 1
@@ -108,26 +105,18 @@
 echo "${MAGENTA}Validating the following commits:${NORM}"
 git log "$REVRANGE" --pretty=oneline || exit 1
 
-<<<<<<< HEAD
 status "running 'setup.py develop' for www"
 (cd www; python setup.py develop 2>&1 >/dev/null) || not_ok "www/setup.py failed"
 
-status "running tests"
-run_tests || not_ok "tests failed"
+if $slow; then
+    status "running tests"
+    run_tests || not_ok "tests failed"
+fi
 
 status "checking formatting"
 check_tabs && not_ok "$REVRANGE adds tabs"
 check_long_lines && warning "$REVRANGE adds long lines"
 check_yield_defer_returnValue && not_ok "$REVRANGE yields defer.returnValue"
-=======
-if $slow; then
-    status "running tests"
-    run_tests || not_ok "tests failed"
-fi
-
-status "checking formatting"
-check_tabs && not_ok "$REVRANGE adds tabs"
->>>>>>> 592ac96a
 
 status "checking for release notes"
 check_relnotes || warning "$REVRANGE does not add release notes"
