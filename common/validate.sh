--- conflicted
+++ resolved
@@ -95,12 +95,8 @@
 
 status "checking formatting"
 check_tabs && not_ok "$REVRANGE adds tabs"
-<<<<<<< HEAD
-check_long_lines && not_ok "$REVRANGE adds long lines"
+check_long_lines && warning "$REVRANGE adds long lines"
 check_yield_defer_returnValue && not_ok "$REVRANGE yields defer.returnValue"
-=======
-check_long_lines && warning "$REVRANGE adds long lines"
->>>>>>> d234e275
 
 status "checking for release notes"
 check_relnotes || warning "$REVRANGE does not add release notes"
