# This file is part of Buildbot.  Buildbot is free software: you can
# redistribute it and/or modify it under the terms of the GNU General Public
# License as published by the Free Software Foundation, version 2.
#
# This program is distributed in the hope that it will be useful, but WITHOUT
# ANY WARRANTY; without even the implied warranty of MERCHANTABILITY or FITNESS
# FOR A PARTICULAR PURPOSE.  See the GNU General Public License for more
# details.
#
# You should have received a copy of the GNU General Public License along with
# this program; if not, write to the Free Software Foundation, Inc., 51
# Franklin Street, Fifth Floor, Boston, MA 02110-1301 USA.
#
# Copyright Buildbot Team Members

import datetime
from twisted.trial import unittest
from twisted.internet import defer, task
from buildbot.db import buildsets
from buildbot.util import json, UTC, epoch2datetime, datetime2epoch
from buildbot.test.util import connector_component, interfaces, types
from buildbot.test.fake import fakemaster, fakedb

class Tests(interfaces.InterfaceTests):

    def setUpTests(self):
        self.now = 9272359
        self.clock = task.Clock()
        self.clock.advance(self.now)

        # set up a sourcestamp with id 234 for use below
        return self.insertTestData([
            fakedb.SourceStampSet(id=234),
            fakedb.SourceStamp(id=234, sourcestampsetid=234),
            ])

    def test_signature_addBuildset(self):
        @self.assertArgSpecMatches(self.db.buildsets.addBuildset)
        def addBuildset(self, sourcestampsetid, reason, properties,
                builderNames, external_idstring=None, submitted_at=None):
            pass

    def test_signature_completeBuildset(self):
        @self.assertArgSpecMatches(self.db.buildsets.completeBuildset)
        def completeBuildset(self, bsid, results, complete_at=None):
            pass

    def test_signature_getBuildset(self):
        @self.assertArgSpecMatches(self.db.buildsets.getBuildset)
        def getBuildset(self, bsid):
            pass

    def test_signature_getBuildsets(self):
        @self.assertArgSpecMatches(self.db.buildsets.getBuildsets)
        def getBuildsets(self, complete=None):
            pass

    def test_signature_getBuildsetProperties(self):
        @self.assertArgSpecMatches(self.db.buildsets.getBuildsetProperties)
        def getBuildsetProperties(self, bsid):
            pass

    def test_addBuildset_getBuildset(self):
        d = defer.succeed(None)
        d.addCallback(lambda _ :
            self.db.buildsets.addBuildset(sourcestampsetid=234, reason='because',
                properties={}, builderNames=['bldr'], external_idstring='extid',
                _reactor=self.clock))
        # TODO: verify buildrequests too
        d.addCallback(lambda (bsid,brids) :
            self.db.buildsets.getBuildset(bsid))
        @d.addCallback
        def check(bsdict):
            types.verifyDbDict(self, 'bsdict', bsdict)
            self.assertEqual(bsdict, dict(external_idstring='extid',
                reason='because', sourcestampsetid=234,
                submitted_at=datetime.datetime(1970, 4, 18, 7, 39, 19,
                                               tzinfo=UTC),
                complete=False, complete_at=None, results=-1,
                bsid=bsdict['bsid']))
        return d

    def test_addBuildset_getBuildset_explicit_submitted_at(self):
        d = defer.succeed(None)
        d.addCallback(lambda _ :
            self.db.buildsets.addBuildset(sourcestampsetid=234, reason='because',
                properties={}, builderNames=['bldr'], external_idstring='extid',
                submitted_at=epoch2datetime(8888888), _reactor=self.clock))
        d.addCallback(lambda (bsid,brids) :
            self.db.buildsets.getBuildset(bsid))
        @d.addCallback
        def check(bsdict):
            types.verifyDbDict(self, 'bsdict', bsdict)
            self.assertEqual(bsdict, dict(external_idstring='extid',
                reason='because', sourcestampsetid=234,
                submitted_at=datetime.datetime(1970, 4, 13, 21, 8, 8,
                                                tzinfo=UTC),
                complete=False, complete_at=None, results=-1,
                bsid=bsdict['bsid']))
        return d

    def do_test_getBuildsetProperties(self, buildsetid, rows, expected):
        d = self.insertTestData(rows)
        d.addCallback(lambda _ :
                self.db.buildsets.getBuildsetProperties(buildsetid))
        def check(props):
            self.assertEqual(props, expected)
        d.addCallback(check)
        return d

    def test_getBuildsetProperties_multiple(self):
        return self.do_test_getBuildsetProperties(91, [
            fakedb.Buildset(id=91, sourcestampsetid=234, complete=0,
                    results=-1, submitted_at=0),
            fakedb.BuildsetProperty(buildsetid=91, property_name='prop1',
                    property_value='["one", "fake1"]'),
            fakedb.BuildsetProperty(buildsetid=91, property_name='prop2',
                    property_value='["two", "fake2"]'),
        ], dict(prop1=("one", "fake1"), prop2=("two", "fake2")))

    def test_getBuildsetProperties_empty(self):
        return self.do_test_getBuildsetProperties(91, [
            fakedb.Buildset(id=91, sourcestampsetid=234, complete=0,
                    results=-1, submitted_at=0),
        ], dict())

    def test_getBuildsetProperties_nosuch(self):
        "returns an empty dict even if no such buildset exists"
        return self.do_test_getBuildsetProperties(91, [], dict())

    def test_getBuildset_incomplete_None(self):
        d = self.insertTestData([
            fakedb.Buildset(id=91, sourcestampsetid=234, complete=0,
                    complete_at=None, results=-1, submitted_at=266761875,
                    external_idstring='extid', reason='rsn'),
        ])
        d.addCallback(lambda _ :
                self.db.buildsets.getBuildset(91))
        def check(bsdict):
            types.verifyDbDict(self, 'bsdict', bsdict)
            self.assertEqual(bsdict, dict(external_idstring='extid',
                reason='rsn', sourcestampsetid=234,
                submitted_at=datetime.datetime(1978, 6, 15, 12, 31, 15,
                                               tzinfo=UTC),
                complete=False, complete_at=None, results=-1,
                bsid=91))
        d.addCallback(check)
        return d

    def test_getBuildset_incomplete_zero(self):
        d = self.insertTestData([
            fakedb.Buildset(id=91, sourcestampsetid=234, complete=0,
                    complete_at=0, results=-1, submitted_at=266761875,
                    external_idstring='extid', reason='rsn'),
        ])
        d.addCallback(lambda _ :
                self.db.buildsets.getBuildset(91))
        def check(bsdict):
            types.verifyDbDict(self, 'bsdict', bsdict)
            self.assertEqual(bsdict, dict(external_idstring='extid',
                reason='rsn', sourcestampsetid=234,
                submitted_at=datetime.datetime(1978, 6, 15, 12, 31, 15,
                                               tzinfo=UTC),
                complete=False, complete_at=None, results=-1,
                bsid=91))
        d.addCallback(check)
        return d

    def test_getBuildset_complete(self):
        d = self.insertTestData([
            fakedb.Buildset(id=91, sourcestampsetid=234, complete=1,
                    complete_at=298297875, results=-1, submitted_at=266761875,
                    external_idstring='extid', reason='rsn'),
        ])
        d.addCallback(lambda _ :
                self.db.buildsets.getBuildset(91))
        def check(bsdict):
            types.verifyDbDict(self, 'bsdict', bsdict)
            self.assertEqual(bsdict, dict(external_idstring='extid',
                reason='rsn', sourcestampsetid=234,
                submitted_at=datetime.datetime(1978, 6, 15, 12, 31, 15,
                                               tzinfo=UTC),
                complete=True,
                complete_at=datetime.datetime(1979, 6, 15, 12, 31, 15,
                                               tzinfo=UTC),
                results=-1,
                bsid=91))
        d.addCallback(check)
        return d

    def test_getBuildset_nosuch(self):
        d = self.db.buildsets.getBuildset(91)
        def check(bsdict):
            self.assertEqual(bsdict, None)
        d.addCallback(check)
        return d

    def insert_test_getBuildsets_data(self):
        return self.insertTestData([
            fakedb.Buildset(id=91, sourcestampsetid=234, complete=0,
                    complete_at=298297875, results=-1, submitted_at=266761875,
                    external_idstring='extid', reason='rsn1'),
            fakedb.Buildset(id=92, sourcestampsetid=234, complete=1,
                    complete_at=298297876, results=7, submitted_at=266761876,
                    external_idstring='extid', reason='rsn2'),
        ])

    def test_getBuildsets_empty(self):
        d = self.db.buildsets.getBuildsets()
        def check(bsdictlist):
            self.assertEqual(bsdictlist, [])
        d.addCallback(check)
        return d

    def test_getBuildsets_all(self):
        d = self.insert_test_getBuildsets_data()
        d.addCallback(lambda _ :
                self.db.buildsets.getBuildsets())
        def check(bsdictlist):
            for bsdict in bsdictlist:
                types.verifyDbDict(self, 'bsdict', bsdict)
            self.assertEqual(sorted(bsdictlist), sorted([
              dict(external_idstring='extid', reason='rsn1', sourcestampsetid=234,
                submitted_at=datetime.datetime(1978, 6, 15, 12, 31, 15,
                                               tzinfo=UTC),
                complete_at=datetime.datetime(1979, 6, 15, 12, 31, 15,
                                               tzinfo=UTC),
                complete=False, results=-1, bsid=91),
              dict(external_idstring='extid', reason='rsn2', sourcestampsetid=234,
                submitted_at=datetime.datetime(1978, 6, 15, 12, 31, 16,
                                               tzinfo=UTC),
                complete_at=datetime.datetime(1979, 6, 15, 12, 31, 16,
                                               tzinfo=UTC),
                complete=True, results=7, bsid=92),
            ]))
        d.addCallback(check)
        return d

    def test_getBuildsets_complete(self):
        d = self.insert_test_getBuildsets_data()
        d.addCallback(lambda _ :
                self.db.buildsets.getBuildsets(complete=True))
        def check(bsdictlist):
            for bsdict in bsdictlist:
                types.verifyDbDict(self, 'bsdict', bsdict)
            self.assertEqual(bsdictlist, [
              dict(external_idstring='extid', reason='rsn2', sourcestampsetid=234,
                submitted_at=datetime.datetime(1978, 6, 15, 12, 31, 16,
                                               tzinfo=UTC),
                complete_at=datetime.datetime(1979, 6, 15, 12, 31, 16,
                                               tzinfo=UTC),
                complete=True, results=7, bsid=92),
            ])
        d.addCallback(check)
        return d

    def test_getBuildsets_incomplete(self):
        d = self.insert_test_getBuildsets_data()
        d.addCallback(lambda _ :
                self.db.buildsets.getBuildsets(complete=False))
        def check(bsdictlist):
            for bsdict in bsdictlist:
                types.verifyDbDict(self, 'bsdict', bsdict)
            self.assertEqual(bsdictlist, [
              dict(external_idstring='extid', reason='rsn1', sourcestampsetid=234,
                submitted_at=datetime.datetime(1978, 6, 15, 12, 31, 15,
                                               tzinfo=UTC),
                complete_at=datetime.datetime(1979, 6, 15, 12, 31, 15,
                                               tzinfo=UTC),
                complete=False, results=-1, bsid=91),
            ])
        d.addCallback(check)
        return d

    def test_completeBuildset_already_completed(self):
        d = self.insert_test_getBuildsets_data()
        d.addCallback(lambda _ :
                self.db.buildsets.completeBuildset(bsid=92, results=6,
                                                   _reactor=self.clock))
        return self.assertFailure(d, KeyError)

    def test_completeBuildset_missing(self):
        d = self.insert_test_getBuildsets_data()
        d.addCallback(lambda _ :
                self.db.buildsets.completeBuildset(bsid=93, results=6,
                                                   _reactor=self.clock))
        return self.assertFailure(d, KeyError)

    def test_completeBuildset(self):
        d = self.insert_test_getBuildsets_data()
        d.addCallback(lambda _ :
                self.db.buildsets.completeBuildset(bsid=91, results=6,
                                                   _reactor=self.clock))
        d.addCallback(lambda _ :
                self.db.buildsets.getBuildsets())
        def check(bsdicts):
            bsdicts = [ (bsdict['bsid'], bsdict['complete'],
                         datetime2epoch(bsdict['complete_at']),
                         bsdict['results'])
                        for bsdict in bsdicts ]
            self.assertEqual(sorted(bsdicts), sorted([
                ( 91, 1, self.now, 6),
                ( 92, 1, 298297876, 7) ]))
        d.addCallback(check)
        return d

    def test_completeBuildset_explicit_complete_at(self):
        d = self.insert_test_getBuildsets_data()
        d.addCallback(lambda _ :
                self.db.buildsets.completeBuildset(bsid=91, results=6,
                                    complete_at=epoch2datetime(72759)))
        d.addCallback(lambda _ :
                self.db.buildsets.getBuildsets())
        def check(bsdicts):
            bsdicts = [ (bsdict['bsid'], bsdict['complete'],
                         datetime2epoch(bsdict['complete_at']),
                         bsdict['results'])
                        for bsdict in bsdicts ]
            self.assertEqual(sorted(bsdicts), sorted([
                ( 91, 1, 72759, 6),
                ( 92, 1, 298297876, 7) ]))
        d.addCallback(check)
        return d


class RealTests(Tests):

    def tearDown(self):
        return self.tearDownConnectorComponent()

    # tests

    def test_addBuildset_simple(self):
        d = defer.succeed(None)
        d.addCallback(lambda _ :
            self.db.buildsets.addBuildset(sourcestampsetid=234, reason='because',
                properties={}, builderNames=['bldr'], external_idstring='extid',
                _reactor=self.clock))
        def check((bsid, brids)):
            def thd(conn):
                # we should only have one brid
                self.assertEqual(len(brids), 1)

                # should see one buildset row
                r = conn.execute(self.db.model.buildsets.select())
                rows = [ (row.id, row.external_idstring, row.reason,
                          row.sourcestampsetid, row.complete, row.complete_at,
                          row.submitted_at, row.results) for row in r.fetchall() ]
                self.assertEqual(rows,
                    [ ( bsid, 'extid', 'because', 234, 0, None, self.now, -1) ])

                # and one buildrequests row
                r = conn.execute(self.db.model.buildrequests.select())

                rows = [ (row.buildsetid, row.id, row.buildername,
                    row.priority, row.complete, row.results,
                    row.submitted_at, row.complete_at)
                          for row in r.fetchall() ]
                self.assertEqual(rows,
                    [ ( bsid, brids['bldr'], 'bldr', 0, 0,
                        -1, self.now, None) ])
            return self.db.pool.do(thd)
        d.addCallback(check)
        return d

    def test_addBuildset_bigger(self):
        props = dict(prop=(['list'], 'test'))
        d = defer.succeed(None)
        d.addCallback(lambda _ :
            self.db.buildsets.addBuildset(sourcestampsetid=234, reason='because',
                                properties=props, builderNames=['a', 'b']))
        def check((bsid, brids)):
            def thd(conn):
                self.assertEqual(len(brids), 2)

<<<<<<< HEAD
                # should see one buildset row
                r = conn.execute(self.db.model.buildsets.select())
                rows = [ (row.id, row.external_idstring, row.reason,
                          row.sourcestampsetid, row.complete,
                          row.complete_at, row.results)
                          for row in r.fetchall() ]
                self.assertEqual(rows,
                    [ ( bsid, None, u'because', 234, 0, None, -1) ])

                # one property row
                r = conn.execute(self.db.model.buildset_properties.select())
                rows = [ (row.buildsetid, row.property_name, row.property_value)
                          for row in r.fetchall() ]
                self.assertEqual(rows,
                    [ ( bsid, 'prop', json.dumps([ ['list'], 'test' ]) ) ])

                # and two buildrequests rows (and don't re-check the default columns)
                r = conn.execute(self.db.model.buildrequests.select())
                rows = [ (row.buildsetid, row.id, row.buildername)
                          for row in r.fetchall() ]

                # we don't know which of the brids is assigned to which
                # buildername, but either one will do
                self.assertEqual(sorted(rows),
                    [ ( bsid, brids['a'], 'a'), (bsid, brids['b'], 'b') ])
            return self.db.pool.do(thd)
        d.addCallback(check)
        return d


class TestFakeDB(unittest.TestCase, Tests):

    def setUp(self):
        self.master = fakemaster.make_master(wantDb=True, testcase=self)
        self.db = self.master.db
        self.insertTestData = self.db.insertTestData
        return self.setUpTests()


class TestRealDB(unittest.TestCase,
        connector_component.ConnectorComponentMixin,
        RealTests):

    def setUp(self):
        d = self.setUpConnectorComponent(
            table_names=[ 'patches', 'changes', 'sourcestamp_changes',
                'buildsets', 'buildset_properties', 'objects',
                'buildrequests', 'sourcestamps', 'sourcestampsets' ])

        @d.addCallback
        def finish_setup(_):
            self.db.buildsets = buildsets.BuildsetsConnectorComponent(self.db)
        d.addCallback(lambda _ : self.setUpTests())
        return d

    def tearDown(self):
        return self.tearDownConnectorComponent()
=======
    def test_completeBuildset_missing(self):
        d = self.insert_test_getBuildsets_data()
        d.addCallback(lambda _ :
                self.db.buildsets.completeBuildset(bsid=93, results=6,
                                                   _reactor=self.clock))
        return self.assertFailure(d, KeyError)

    def insert_test_getRecentBuildsets_data(self):
        return self.insertTestData([
            fakedb.Change(changeid=91, branch='branch_a', repository='repo_a'),
            fakedb.SourceStamp(id=91, branch='branch_a', repository='repo_a',
                               sourcestampsetid=91),
            fakedb.SourceStampChange(sourcestampid=91, changeid=91),
            fakedb.SourceStampSet(id=91),

            fakedb.Buildset(id=91, sourcestampsetid=91, complete=0,
                    complete_at=298297875, results=-1, submitted_at=266761875,
                    external_idstring='extid', reason='rsn1'),
            fakedb.Buildset(id=92, sourcestampsetid=91, complete=1,
                    complete_at=298297876, results=7, submitted_at=266761876,
                    external_idstring='extid', reason='rsn2'),

            # buildset unrelated to the change
            fakedb.SourceStampSet(id=1),
            fakedb.Buildset(id=93, sourcestampsetid=1, complete=1,
                    complete_at=298297877, results=7, submitted_at=266761877,
                    external_idstring='extid', reason='rsn2'),
        ])

    def test_getRecentBuildsets_all(self):
        d = self.insert_test_getRecentBuildsets_data()
        d.addCallback(lambda _ :
                self.db.buildsets.getRecentBuildsets(2, branch='branch_a',
                                                     repository='repo_a'))
        def check(bsdictlist):
            self.assertEqual(bsdictlist, [
              dict(external_idstring='extid', reason='rsn1', sourcestampsetid=91,
                submitted_at=datetime.datetime(1978, 6, 15, 12, 31, 15,
                                               tzinfo=UTC),
                complete_at=datetime.datetime(1979, 6, 15, 12, 31, 15,
                                               tzinfo=UTC),
                complete=False, results=-1, bsid=91),
              dict(external_idstring='extid', reason='rsn2', sourcestampsetid=91,
                submitted_at=datetime.datetime(1978, 6, 15, 12, 31, 16,
                                               tzinfo=UTC),
                complete_at=datetime.datetime(1979, 6, 15, 12, 31, 16,
                                               tzinfo=UTC),
                complete=True, results=7, bsid=92),
            ])
        d.addCallback(check)
        return d

    def test_getRecentBuildsets_one(self):
        d = self.insert_test_getRecentBuildsets_data()
        d.addCallback(lambda _ :
                self.db.buildsets.getRecentBuildsets(1, branch='branch_a',
                                                     repository='repo_a'))
        def check(bsdictlist):
            self.assertEqual(bsdictlist, [
              dict(external_idstring='extid', reason='rsn2', sourcestampsetid=91,
                submitted_at=datetime.datetime(1978, 6, 15, 12, 31, 16,
                                               tzinfo=UTC),
                complete_at=datetime.datetime(1979, 6, 15, 12, 31, 16,
                                               tzinfo=UTC),
                complete=True, results=7, bsid=92),
            ])
        d.addCallback(check)
        return d

    def test_getRecentBuildsets_zero(self):
        d = self.insert_test_getRecentBuildsets_data()
        d.addCallback(lambda _ :
                self.db.buildsets.getRecentBuildsets(0, branch='branch_a',
                                                     repository='repo_a'))
        def check(bsdictlist):
            self.assertEqual(bsdictlist, [])
        d.addCallback(check)
        return d

    def test_getRecentBuildsets_noBranchMatch(self):
        d = self.insert_test_getRecentBuildsets_data()
        d.addCallback(lambda _ :
                self.db.buildsets.getRecentBuildsets(2, branch='bad_branch',
                                                     repository='repo_a'))
        def check(bsdictlist):
            self.assertEqual(bsdictlist, [])
        d.addCallback(check)
        return d

    def test_getRecentBuildsets_noRepoMatch(self):
          d = self.insert_test_getRecentBuildsets_data()
          d.addCallback(lambda _ :
                  self.db.buildsets.getRecentBuildsets(2, branch='branch_a',
                                                       repository='bad_repo'))
          def check(bsdictlist):
              self.assertEqual(bsdictlist, [])
          d.addCallback(check)
          return d
>>>>>>> 2ce64062
<|MERGE_RESOLUTION|>--- conflicted
+++ resolved
@@ -55,6 +55,12 @@
         def getBuildsets(self, complete=None):
             pass
 
+    def test_signature_getRecentBuildsets(self):
+        @self.assertArgSpecMatches(self.db.buildsets.getRecentBuildsets)
+        def getBuildsets(self, count, branch=None, repository=None,
+                complete=None):
+            pass
+
     def test_signature_getBuildsetProperties(self):
         @self.assertArgSpecMatches(self.db.buildsets.getBuildsetProperties)
         def getBuildsetProperties(self, bsid):
@@ -322,123 +328,6 @@
         d.addCallback(check)
         return d
 
-
-class RealTests(Tests):
-
-    def tearDown(self):
-        return self.tearDownConnectorComponent()
-
-    # tests
-
-    def test_addBuildset_simple(self):
-        d = defer.succeed(None)
-        d.addCallback(lambda _ :
-            self.db.buildsets.addBuildset(sourcestampsetid=234, reason='because',
-                properties={}, builderNames=['bldr'], external_idstring='extid',
-                _reactor=self.clock))
-        def check((bsid, brids)):
-            def thd(conn):
-                # we should only have one brid
-                self.assertEqual(len(brids), 1)
-
-                # should see one buildset row
-                r = conn.execute(self.db.model.buildsets.select())
-                rows = [ (row.id, row.external_idstring, row.reason,
-                          row.sourcestampsetid, row.complete, row.complete_at,
-                          row.submitted_at, row.results) for row in r.fetchall() ]
-                self.assertEqual(rows,
-                    [ ( bsid, 'extid', 'because', 234, 0, None, self.now, -1) ])
-
-                # and one buildrequests row
-                r = conn.execute(self.db.model.buildrequests.select())
-
-                rows = [ (row.buildsetid, row.id, row.buildername,
-                    row.priority, row.complete, row.results,
-                    row.submitted_at, row.complete_at)
-                          for row in r.fetchall() ]
-                self.assertEqual(rows,
-                    [ ( bsid, brids['bldr'], 'bldr', 0, 0,
-                        -1, self.now, None) ])
-            return self.db.pool.do(thd)
-        d.addCallback(check)
-        return d
-
-    def test_addBuildset_bigger(self):
-        props = dict(prop=(['list'], 'test'))
-        d = defer.succeed(None)
-        d.addCallback(lambda _ :
-            self.db.buildsets.addBuildset(sourcestampsetid=234, reason='because',
-                                properties=props, builderNames=['a', 'b']))
-        def check((bsid, brids)):
-            def thd(conn):
-                self.assertEqual(len(brids), 2)
-
-<<<<<<< HEAD
-                # should see one buildset row
-                r = conn.execute(self.db.model.buildsets.select())
-                rows = [ (row.id, row.external_idstring, row.reason,
-                          row.sourcestampsetid, row.complete,
-                          row.complete_at, row.results)
-                          for row in r.fetchall() ]
-                self.assertEqual(rows,
-                    [ ( bsid, None, u'because', 234, 0, None, -1) ])
-
-                # one property row
-                r = conn.execute(self.db.model.buildset_properties.select())
-                rows = [ (row.buildsetid, row.property_name, row.property_value)
-                          for row in r.fetchall() ]
-                self.assertEqual(rows,
-                    [ ( bsid, 'prop', json.dumps([ ['list'], 'test' ]) ) ])
-
-                # and two buildrequests rows (and don't re-check the default columns)
-                r = conn.execute(self.db.model.buildrequests.select())
-                rows = [ (row.buildsetid, row.id, row.buildername)
-                          for row in r.fetchall() ]
-
-                # we don't know which of the brids is assigned to which
-                # buildername, but either one will do
-                self.assertEqual(sorted(rows),
-                    [ ( bsid, brids['a'], 'a'), (bsid, brids['b'], 'b') ])
-            return self.db.pool.do(thd)
-        d.addCallback(check)
-        return d
-
-
-class TestFakeDB(unittest.TestCase, Tests):
-
-    def setUp(self):
-        self.master = fakemaster.make_master(wantDb=True, testcase=self)
-        self.db = self.master.db
-        self.insertTestData = self.db.insertTestData
-        return self.setUpTests()
-
-
-class TestRealDB(unittest.TestCase,
-        connector_component.ConnectorComponentMixin,
-        RealTests):
-
-    def setUp(self):
-        d = self.setUpConnectorComponent(
-            table_names=[ 'patches', 'changes', 'sourcestamp_changes',
-                'buildsets', 'buildset_properties', 'objects',
-                'buildrequests', 'sourcestamps', 'sourcestampsets' ])
-
-        @d.addCallback
-        def finish_setup(_):
-            self.db.buildsets = buildsets.BuildsetsConnectorComponent(self.db)
-        d.addCallback(lambda _ : self.setUpTests())
-        return d
-
-    def tearDown(self):
-        return self.tearDownConnectorComponent()
-=======
-    def test_completeBuildset_missing(self):
-        d = self.insert_test_getBuildsets_data()
-        d.addCallback(lambda _ :
-                self.db.buildsets.completeBuildset(bsid=93, results=6,
-                                                   _reactor=self.clock))
-        return self.assertFailure(d, KeyError)
-
     def insert_test_getRecentBuildsets_data(self):
         return self.insertTestData([
             fakedb.Change(changeid=91, branch='branch_a', repository='repo_a'),
@@ -530,4 +419,112 @@
               self.assertEqual(bsdictlist, [])
           d.addCallback(check)
           return d
->>>>>>> 2ce64062
+
+
+class RealTests(Tests):
+
+    def tearDown(self):
+        return self.tearDownConnectorComponent()
+
+    # tests
+
+    def test_addBuildset_simple(self):
+        d = defer.succeed(None)
+        d.addCallback(lambda _ :
+            self.db.buildsets.addBuildset(sourcestampsetid=234, reason='because',
+                properties={}, builderNames=['bldr'], external_idstring='extid',
+                _reactor=self.clock))
+        def check((bsid, brids)):
+            def thd(conn):
+                # we should only have one brid
+                self.assertEqual(len(brids), 1)
+
+                # should see one buildset row
+                r = conn.execute(self.db.model.buildsets.select())
+                rows = [ (row.id, row.external_idstring, row.reason,
+                          row.sourcestampsetid, row.complete, row.complete_at,
+                          row.submitted_at, row.results) for row in r.fetchall() ]
+                self.assertEqual(rows,
+                    [ ( bsid, 'extid', 'because', 234, 0, None, self.now, -1) ])
+
+                # and one buildrequests row
+                r = conn.execute(self.db.model.buildrequests.select())
+
+                rows = [ (row.buildsetid, row.id, row.buildername,
+                    row.priority, row.complete, row.results,
+                    row.submitted_at, row.complete_at)
+                          for row in r.fetchall() ]
+                self.assertEqual(rows,
+                    [ ( bsid, brids['bldr'], 'bldr', 0, 0,
+                        -1, self.now, None) ])
+            return self.db.pool.do(thd)
+        d.addCallback(check)
+        return d
+
+    def test_addBuildset_bigger(self):
+        props = dict(prop=(['list'], 'test'))
+        d = defer.succeed(None)
+        d.addCallback(lambda _ :
+            self.db.buildsets.addBuildset(sourcestampsetid=234, reason='because',
+                                properties=props, builderNames=['a', 'b']))
+        def check((bsid, brids)):
+            def thd(conn):
+                self.assertEqual(len(brids), 2)
+
+                # should see one buildset row
+                r = conn.execute(self.db.model.buildsets.select())
+                rows = [ (row.id, row.external_idstring, row.reason,
+                          row.sourcestampsetid, row.complete,
+                          row.complete_at, row.results)
+                          for row in r.fetchall() ]
+                self.assertEqual(rows,
+                    [ ( bsid, None, u'because', 234, 0, None, -1) ])
+
+                # one property row
+                r = conn.execute(self.db.model.buildset_properties.select())
+                rows = [ (row.buildsetid, row.property_name, row.property_value)
+                          for row in r.fetchall() ]
+                self.assertEqual(rows,
+                    [ ( bsid, 'prop', json.dumps([ ['list'], 'test' ]) ) ])
+
+                # and two buildrequests rows (and don't re-check the default columns)
+                r = conn.execute(self.db.model.buildrequests.select())
+                rows = [ (row.buildsetid, row.id, row.buildername)
+                          for row in r.fetchall() ]
+
+                # we don't know which of the brids is assigned to which
+                # buildername, but either one will do
+                self.assertEqual(sorted(rows),
+                    [ ( bsid, brids['a'], 'a'), (bsid, brids['b'], 'b') ])
+            return self.db.pool.do(thd)
+        d.addCallback(check)
+        return d
+
+
+class TestFakeDB(unittest.TestCase, Tests):
+
+    def setUp(self):
+        self.master = fakemaster.make_master(wantDb=True, testcase=self)
+        self.db = self.master.db
+        self.insertTestData = self.db.insertTestData
+        return self.setUpTests()
+
+
+class TestRealDB(unittest.TestCase,
+        connector_component.ConnectorComponentMixin,
+        RealTests):
+
+    def setUp(self):
+        d = self.setUpConnectorComponent(
+            table_names=[ 'patches', 'changes', 'sourcestamp_changes',
+                'buildsets', 'buildset_properties', 'objects',
+                'buildrequests', 'sourcestamps', 'sourcestampsets' ])
+
+        @d.addCallback
+        def finish_setup(_):
+            self.db.buildsets = buildsets.BuildsetsConnectorComponent(self.db)
+        d.addCallback(lambda _ : self.setUpTests())
+        return d
+
+    def tearDown(self):
+        return self.tearDownConnectorComponent()