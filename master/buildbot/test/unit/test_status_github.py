# This file is part of Buildbot.  Buildbot is free software: you can
# redistribute it and/or modify it under the terms of the GNU General Public
# License as published by the Free Software Foundation, version 2.
#
# This program is distributed in the hope that it will be useful, but WITHOUT
# ANY WARRANTY; without even the implied warranty of MERCHANTABILITY or FITNESS
# FOR A PARTICULAR PURPOSE.  See the GNU General Public License for more
# details.
#
# You should have received a copy of the GNU General Public License along with
# this program; if not, write to the Free Software Foundation, Inc., 51
# Franklin Street, Fifth Floor, Boston, MA 02110-1301 USA.
#
# Copyright Buildbot Team Members
"""
Unit tests for GitHubStatus plugin.
"""
from __future__ import absolute_import
import datetime


from mock import Mock
from twisted.internet import defer
from twisted.trial import unittest

from buildbot.process.properties import Interpolate
from buildbot.status.builder import SUCCESS, FAILURE
try:
    # Try to import txgithub and skip tests if we fail to import it.
    import txgithub
    txgithub  # Silence the linter.
except ImportError:
    txgithub = None
else:
    from buildbot.status.github import GitHubStatus

from buildbot.test.fake.fakebuild import FakeBuild
from buildbot.test.util import logging


class MarkerError(Exception):
    """
    An exceptions used as a marker in tests.
    """


class TestGitHubStatus(unittest.TestCase, logging.LoggingMixin):
    """
    Unit tests for `GitHubStatus`.
    """

    def setUp(self):
        super(TestGitHubStatus, self).setUp()
        if not txgithub:
            raise unittest.SkipTest("txgithub not found.")

        self.setUpLogging()
        self.build = FakeBuild()
        self.status = GitHubStatus(
            token='token', repoOwner='owner', repoName='name')

    def tearDown(self):
        self.assertEqual(
            0,
            len(self._logEvents),
            'There are still logs not validated:\n%s' % self._logEvents,
            )

        pending_errors = self.flushLoggedErrors()
        self.assertEqual(
            0,
            len(pending_errors),
            'There are still errors not validated:\n%s' % pending_errors,
            )

        super(TestGitHubStatus, self).tearDown()

    def assertLog(self, message):
        """
        Check that top of the log queue has message.
        """
        log_event = self._popLog()
        self.assertFalse(log_event['isError'], 'Log is an error.')
        self.assertEqual(
            (message, ), log_event['message'], 'Wrong log message')

    def assertLogError(self, error, message):
        """
        Pop log queue and validate error and error message.
        """
        log_event = self._popLog()
        self.assertTrue(log_event['isError'], 'Log is not an error.')
        self.assertEqual(message, log_event['why'], 'Wrong error message.')

        # The error is also checked in Twisted logged errors queue.
        errors = self.flushLoggedErrors(type(error))
        self.assertEqual(error, errors[0].value)

    def _popLog(self):
        try:
            return self._logEvents.pop()
        except IndexError:
            raise AssertionError('Log queue is empty.')

    def test_initialization_required_arguments(self):
        """
        Status can be initialized by only specifying GitHub API token
        and interpolation for repository's owner and name.

        All other arguments are initialized with default values.
        """
        token = 'GitHub-API-Token'
        repoOwner = Interpolate('owner')
        repoName = Interpolate('name')
        status = GitHubStatus(
            token=token, repoOwner=repoOwner, repoName=repoName)

        self.assertEqual(token, status._token)
        self.assertEqual(repoOwner, status._repoOwner)
        self.assertEqual(repoName, status._repoName)

        # Check default values.
        self.assertEqual(status._sha, Interpolate("%(src::revision)s"))
        self.assertEqual(status._startDescription, "Build started.")
        self.assertEqual(status._endDescription, "Build done.")

    def test_startService(self):
        """
        When started, it will set parent as '_status' and subscribe to parent.
        """
        self.status.parent = Mock()

        self.status.startService()

        self.status._status.subscribe.assert_called_with(self.status)

    def test_builderAdded(self):
        """
        Status is attached to every builder.
        """
        result = self.status.builderAdded('builder-name', None)

        self.assertEqual(self.status, result)

    def test_buildStarted_success(self):
        """
        Will call _sendStartStatus and return `None`.
        """
        builder_name = 'builder-name'
        build = object()
        self.status._sendStartStatus = Mock()

        result = self.status.buildStarted(builder_name, build)

<<<<<<< HEAD
        assert result is None, result
=======
        self.assertIdentical(result, None)
>>>>>>> 0ebd2051
        self.status._sendStartStatus.assert_called_once_with(
            builder_name, build)

    def test_buildStarted_failure(self):
        """
        On failure will return `None` and log the error.
        """
        builder_name = 'builder-name'
        error = MarkerError('start-errors')
        self.status._sendStartStatus = Mock(
            return_value=defer.fail(error))

        result = self.status.buildStarted(builder_name, None)

<<<<<<< HEAD
        assert result is None, result
=======
        self.assertIdentical(result, None)
>>>>>>> 0ebd2051
        self.assertLogError(
            error,
            'While sending start status to GitHub for builder-name.')

    def test_buildFinished_success(self):
        """
        Will call _sendFinishStatus and return `None`.
        """
        builder_name = 'builder-name'
        build = object()
        results = object()
        self.status._sendFinishStatus = Mock()

        result = self.status.buildFinished(builder_name, build, results)

<<<<<<< HEAD
        assert result is None, result
=======
        self.assertIdentical(result, None)
>>>>>>> 0ebd2051
        self.status._sendFinishStatus.assert_called_once_with(
            builder_name, build, results)

    def test_buildFinished_failure(self):
        """
        On failure returns `None` and log the error.
        """
        builder_name = 'builder-name'
        error = MarkerError('finish-errors')
        self.status._sendFinishStatus = Mock(
            return_value=defer.fail(error))

        result = self.status.buildFinished(builder_name, None, None)

<<<<<<< HEAD
        assert result is None, result
=======
        self.assertIdentical(result, None)
>>>>>>> 0ebd2051
        self.assertLogError(
            error,
            'While sending finish status to GitHub for builder-name.')

    def test_sendStartStatus_no_properties(self):
        """
        Status sending for _sendStartStatus is skipped if no GitHub specific
        properties are obtained from _getGitHubRepoProperties.
        """
        self.status._getGitHubRepoProperties = lambda build: {}

        d = self.status._sendStartStatus('builder-name', None)
        result = self.successResultOf(d)

<<<<<<< HEAD
        assert result is None, result
=======
        self.assertIdentical(result, None)
>>>>>>> 0ebd2051

    def test_sendStartStatus_failure(self):
        """
        On failure returns the failed deferred.
        """
        error = MarkerError('send-start-status-error')
        self.status._getGitHubRepoProperties = lambda build: defer.fail(error)

        d = self.status._sendStartStatus('builder-name', None)
        failure = self.failureResultOf(d)

        self.assertEqual(error, failure.value)

    def test_sendStartStatus_ok(self):
        """
        When _getGitHubRepoProperties return a dict with properties
        for this build, _sendStartStatus will augment with details for
        start state and send a GitHub API request.
        """
        self.status._getGitHubRepoProperties = lambda build: {
            'repoOwner': 'repo-owner',
            'repoName': 'repo-name',
            'sha': '123',
            'targetURL': 'http://domain.tld',
            'buildNumber': '1',
            }
        self.status._sendGitHubStatus = Mock(return_value=defer.succeed(None))
        self.build.getTimes = lambda: (1, None)
        startDateTime = datetime.datetime.fromtimestamp(1).isoformat(' ')

        d = self.status._sendStartStatus('builder-name', self.build)
        result = self.successResultOf(d)

<<<<<<< HEAD
        assert result is None, result
=======
        self.assertIdentical(result, None)
>>>>>>> 0ebd2051
        self.status._sendGitHubStatus.assert_called_with({
            'repoOwner': 'repo-owner',
            'repoName': 'repo-name',
            'sha': '123',
            'targetURL': 'http://domain.tld',
            'buildNumber': '1',
            # Augmented arguments.
            'state': 'pending',
            'description': 'Build started.',
            'builderName': 'builder-name',
            'startDateTime': startDateTime,
            'endDateTime': 'In progress',
            'duration': 'In progress',
            })

    def test_sendFinishStatus_no_properties(self):
        """
        Status sending for _sendFinishStatus is skipped if no GitHub specific
        properties are obtained from _getGitHubRepoProperties.
        """
        error = MarkerError('send-start-status-error')
        self.status._getGitHubRepoProperties = lambda build: defer.fail(error)

        d = self.status._sendFinishStatus('builder-name', None, None)
        failure = self.failureResultOf(d)

        self.assertEqual(error, failure.value)

    def test_sendFinishStatus_failure(self):
        """
        On failure returns the failed deferred.
        """
        self.status._getGitHubRepoProperties = lambda build: {}

        d = self.status._sendFinishStatus('builder-name', None, None)
        result = self.successResultOf(d)

<<<<<<< HEAD
        assert result is None, result
=======
        self.assertIdentical(result, None)
>>>>>>> 0ebd2051

    def test_sendFinishStatus_ok(self):
        """
        When _getGitHubRepoProperties return a dict _sendFinishStatus will
        augment it with build result and sent status to GitHub API.
        """
        self.status._getGitHubRepoProperties = lambda build: {
            'repoOwner': 'repo-owner',
            'repoName': 'repo-name',
            'sha': '123',
            'targetURL': 'http://domain.tld',
            'buildNumber': '1',
            }
        self.status._sendGitHubStatus = Mock(return_value=defer.succeed(None))
        self.build.getTimes = lambda: (1, 3)
        startDateTime = datetime.datetime.fromtimestamp(1).isoformat(' ')
        endDateTime = datetime.datetime.fromtimestamp(3).isoformat(' ')

        d = self.status._sendFinishStatus('builder-name', self.build, SUCCESS)
        result = self.successResultOf(d)

<<<<<<< HEAD
        assert result is None, result
=======
        self.assertIdentical(result, None)
>>>>>>> 0ebd2051
        self.status._sendGitHubStatus.assert_called_with({
            'repoOwner': 'repo-owner',
            'repoName': 'repo-name',
            'sha': '123',
            'targetURL': 'http://domain.tld',
            'buildNumber': '1',
            # Augmented arguments.
            'state': 'success',
            'description': 'Build done.',
            'builderName': 'builder-name',
            'startDateTime': startDateTime,
            'endDateTime': endDateTime,
            'duration': '2 seconds',
            })

    def test_timeDeltaToHumanReadable(self):
        """
        It will return a human readable time difference.
        """
        result = self.status._timeDeltaToHumanReadable(1, 1)
        self.assertEqual('super fast', result)

        result = self.status._timeDeltaToHumanReadable(1, 2)
        self.assertEqual('1 seconds', result)

        result = self.status._timeDeltaToHumanReadable(1, 61)
        self.assertEqual('1 minutes', result)

        result = self.status._timeDeltaToHumanReadable(1, 62)
        self.assertEqual('1 minutes, 1 seconds', result)

        result = self.status._timeDeltaToHumanReadable(1, 60 * 60 + 1)
        self.assertEqual('1 hours', result)

        result = self.status._timeDeltaToHumanReadable(1, 60 * 60 + 61)
        self.assertEqual('1 hours, 1 minutes', result)

        result = self.status._timeDeltaToHumanReadable(1, 60 * 60 + 62)
        self.assertEqual('1 hours, 1 minutes, 1 seconds', result)

        result = self.status._timeDeltaToHumanReadable(1, 24 * 60 * 60 + 1)
        self.assertEqual('1 days', result)

        result = self.status._timeDeltaToHumanReadable(1, 24 * 60 * 60 + 2)
        self.assertEqual('1 days, 1 seconds', result)

    def test_getGitHubRepoProperties_skip_no_sha(self):
        """
        An empty dict is returned when any of the repo name, owner and sha
        interpolation returns an empty string or None.
        """
        self.build._repoOwner = Interpolate('owner')
        self.build._repoName = Interpolate('name')
        self.build._sha = Interpolate('')

        d = self.status._getGitHubRepoProperties(self.build)
        result = self.successResultOf(d)

        self.assertEqual({}, result)
        self.assertLog('GitHubStatus: No revision found.')

    def test_getGitHubRepoProperties_skip_no_owner(self):
        self.status._repoOwner = Interpolate('')
        self.status._repoName = Interpolate('name')
        self.status._sha = Interpolate('sha')

        d = self.status._getGitHubRepoProperties(self.build)
        result = self.successResultOf(d)

        self.assertEqual({}, result)

    def test_getGitHubRepoProperties_skip_no_name(self):
        self.status._repoOwner = Interpolate('owner')
        self.status._repoName = Interpolate('')
        self.status._sha = Interpolate('sha')

        d = self.status._getGitHubRepoProperties(self.build)
        result = self.successResultOf(d)

        self.assertEqual({}, result)

    def test_getGitHubRepoProperties_ok(self):
        """
        A dictionary with build status properties is returned when
        required properties were rendered.
        """
        self.status._repoOwner = Interpolate('owner')
        self.status._repoName = Interpolate('name')
        self.status._sha = Interpolate('sha')
        self.status._status = Mock()
        self.status._status.getURLForThing = lambda build: 'http://thing'
        self.build.getNumber = lambda: 1

        d = self.status._getGitHubRepoProperties(self.build)
        result = self.successResultOf(d)

        self.assertEqual({
            'buildNumber': '1',
            'repoName': 'name',
            'repoOwner': 'owner',
            'sha': 'sha',
            'targetURL': 'http://thing',
            },
            result)

    def test_getGitHubState(self):
        """
        _getGitHubState will try to translate BuildBot status into GitHub
        status. For unknown values will fallback to 'error'.
        """
        self.assertEqual(
            'success', self.status._getGitHubState(SUCCESS))

        self.assertEqual(
            'failure', self.status._getGitHubState(FAILURE))

        self.assertEqual(
            'error', self.status._getGitHubState('anything-else'))

    def test_sendGitHubStatus_success(self):
        """
        sendGitHubStatus will call the txgithub createStatus and encode
        all data.
        """
        status = {
            'repoOwner': u'owner-resum\xe9',
            'repoName': u'name-resum\xe9',
            'sha': u'sha-resum\xe9',
            'state': u'state-resum\xe9',
            'targetURL': u'targetURL-resum\xe9',
            'description': u'description-resum\xe9',
            }
        self.status._github.repos.createStatus = Mock(
            return_value=defer.succeed(None))

        d = self.status._sendGitHubStatus(status)
        result = self.successResultOf(d)

        self.assertEqual(None, result)
        self.status._github.repos.createStatus.assert_called_with(
            repo_name='name-resum\xc3\xa9',
            repo_user='owner-resum\xc3\xa9',
            sha='sha-resum\xc3\xa9',
            state='state-resum\xc3\xa9',
            target_url='targetURL-resum\xc3\xa9',
            description='description-resum\xc3\xa9',
            )

        self.assertLog(
            u'Status "state-resum\xe9" sent for '
            u'owner-resum\xe9/name-resum\xe9 at sha-resum\xe9.'
            )

    def test_sendGitHubStatus_error(self):
        """
        sendGitHubStatus will log an error if txgithub sendGitHubStatus fails.
        """
        status = {
            'repoOwner': u'owner',
            'repoName': u'name',
            'sha': u'sha',
            'state': u'state',
            'targetURL': u'targetURL',
            'description': u'description',
            }
        error = MarkerError('fail-send-status')
        self.status._github.repos.createStatus = Mock(
            return_value=defer.fail(error))

        self.status._sendGitHubStatus(status)

        self.assertLogError(
            error,
            u'Fail to send status "state" for owner/name at sha.')<|MERGE_RESOLUTION|>--- conflicted
+++ resolved
@@ -152,11 +152,7 @@
 
         result = self.status.buildStarted(builder_name, build)
 
-<<<<<<< HEAD
-        assert result is None, result
-=======
-        self.assertIdentical(result, None)
->>>>>>> 0ebd2051
+        self.assertIdentical(result, None)
         self.status._sendStartStatus.assert_called_once_with(
             builder_name, build)
 
@@ -171,11 +167,7 @@
 
         result = self.status.buildStarted(builder_name, None)
 
-<<<<<<< HEAD
-        assert result is None, result
-=======
-        self.assertIdentical(result, None)
->>>>>>> 0ebd2051
+        self.assertIdentical(result, None)
         self.assertLogError(
             error,
             'While sending start status to GitHub for builder-name.')
@@ -191,11 +183,7 @@
 
         result = self.status.buildFinished(builder_name, build, results)
 
-<<<<<<< HEAD
-        assert result is None, result
-=======
-        self.assertIdentical(result, None)
->>>>>>> 0ebd2051
+        self.assertIdentical(result, None)
         self.status._sendFinishStatus.assert_called_once_with(
             builder_name, build, results)
 
@@ -210,11 +198,7 @@
 
         result = self.status.buildFinished(builder_name, None, None)
 
-<<<<<<< HEAD
-        assert result is None, result
-=======
-        self.assertIdentical(result, None)
->>>>>>> 0ebd2051
+        self.assertIdentical(result, None)
         self.assertLogError(
             error,
             'While sending finish status to GitHub for builder-name.')
@@ -229,11 +213,7 @@
         d = self.status._sendStartStatus('builder-name', None)
         result = self.successResultOf(d)
 
-<<<<<<< HEAD
-        assert result is None, result
-=======
-        self.assertIdentical(result, None)
->>>>>>> 0ebd2051
+        self.assertIdentical(result, None)
 
     def test_sendStartStatus_failure(self):
         """
@@ -267,11 +247,7 @@
         d = self.status._sendStartStatus('builder-name', self.build)
         result = self.successResultOf(d)
 
-<<<<<<< HEAD
-        assert result is None, result
-=======
-        self.assertIdentical(result, None)
->>>>>>> 0ebd2051
+        self.assertIdentical(result, None)
         self.status._sendGitHubStatus.assert_called_with({
             'repoOwner': 'repo-owner',
             'repoName': 'repo-name',
@@ -309,11 +285,7 @@
         d = self.status._sendFinishStatus('builder-name', None, None)
         result = self.successResultOf(d)
 
-<<<<<<< HEAD
-        assert result is None, result
-=======
-        self.assertIdentical(result, None)
->>>>>>> 0ebd2051
+        self.assertIdentical(result, None)
 
     def test_sendFinishStatus_ok(self):
         """
@@ -335,11 +307,7 @@
         d = self.status._sendFinishStatus('builder-name', self.build, SUCCESS)
         result = self.successResultOf(d)
 
-<<<<<<< HEAD
-        assert result is None, result
-=======
-        self.assertIdentical(result, None)
->>>>>>> 0ebd2051
+        self.assertIdentical(result, None)
         self.status._sendGitHubStatus.assert_called_with({
             'repoOwner': 'repo-owner',
             'repoName': 'repo-name',
