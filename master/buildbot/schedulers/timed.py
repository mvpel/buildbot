--- conflicted
+++ resolved
@@ -207,11 +207,6 @@
                 "periodicBuildTimer must be positive")
         self.periodicBuildTimer = periodicBuildTimer
         self.branch = branch
-<<<<<<< HEAD
-        self.reason = (u"The Periodic scheduler named '%s' triggered "
-                       u"this build" % self.name)
-=======
->>>>>>> 2ffeba0c
 
     def getNextBuildTime(self, lastActuated):
         if lastActuated is None:
@@ -226,16 +221,11 @@
     compare_attrs = ('minute', 'hour', 'dayOfMonth', 'month', 'dayOfWeek')
 
     def __init__(self, name, builderNames, minute=0, hour='*',
-<<<<<<< HEAD
-                 dayOfMonth='*', month='*', dayOfWeek='*', **kwargs):
-        Timed.__init__(self, name=name, builderNames=builderNames, **kwargs)
-=======
                  dayOfMonth='*', month='*', dayOfWeek='*',
                  reason='NightlyBase(%(name)s)',
-                 properties={}, codebases=base.BaseScheduler.DefaultCodebases):
+                 properties={}, codebases=base.BaseScheduler.DEFAULT_CODEBASES):
         Timed.__init__(self, name=name, builderNames=builderNames,
                 reason=reason, properties=properties, codebases=codebases)
->>>>>>> 2ffeba0c
 
         self.minute = minute
         self.hour = hour
@@ -282,20 +272,12 @@
     def __init__(self, name, builderNames, minute=0, hour='*',
                  dayOfMonth='*', month='*', dayOfWeek='*',
                  branch=NoBranch, fileIsImportant=None, onlyIfChanged=False,
-<<<<<<< HEAD
-                 change_filter=None, onlyImportant=False,
-                 **kwargs):
-        NightlyBase.__init__(self, name=name, builderNames=builderNames,
-                minute=minute, hour=hour, dayOfWeek=dayOfWeek,
-                dayOfMonth=dayOfMonth, **kwargs)
-=======
                  properties={}, change_filter=None, onlyImportant=False,
                  reason="The Nightly scheduler named '%(name)s' triggered this build",
-                 codebases = base.BaseScheduler.DefaultCodebases):
+                 codebases = base.BaseScheduler.DEFAULT_CODEBASES):
         NightlyBase.__init__(self, name=name, builderNames=builderNames,
                 minute=minute, hour=hour, dayOfWeek=dayOfWeek, dayOfMonth=dayOfMonth,
                 properties=properties, codebases=codebases, reason=reason)
->>>>>>> 2ffeba0c
 
         # If True, only important changes will be added to the buildset.
         self.onlyImportant = onlyImportant
@@ -365,24 +347,14 @@
 class NightlyTriggerable(NightlyBase):
     implements(ITriggerableScheduler)
     def __init__(self, name, builderNames, minute=0, hour='*',
-<<<<<<< HEAD
-            dayOfMonth='*', month='*', dayOfWeek='*', **kwargs):
-        NightlyBase.__init__(self, name=name, builderNames=builderNames,
-                minute=minute, hour=hour, dayOfWeek=dayOfWeek,
-                dayOfMonth=dayOfMonth, **kwargs)
-
-        self._lastTrigger = None
-        self.reason = u"The NightlyTriggerable scheduler named '%s' triggered this build" % self.name
-=======
                  dayOfMonth='*', month='*', dayOfWeek='*',
                  reason="The NightlyTriggerable scheduler named '%(name)s' triggered this build",
-                 properties={}, codebases=base.BaseScheduler.DefaultCodebases):
+                 properties={}, codebases=base.BaseScheduler.DEFAULT_CODEBASES):
         NightlyBase.__init__(self, name=name, builderNames=builderNames, minute=minute, hour=hour,
                 dayOfWeek=dayOfWeek, dayOfMonth=dayOfMonth, properties=properties, reason=reason, 
                 codebases=codebases)
 
         self._lastTrigger = None
->>>>>>> 2ffeba0c
 
     @defer.inlineCallbacks
     def activate(self):
