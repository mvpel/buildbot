# This file is part of Buildbot.  Buildbot is free software: you can
# redistribute it and/or modify it under the terms of the GNU General Public
# License as published by the Free Software Foundation, version 2.
#
# This program is distributed in the hope that it will be useful, but WITHOUT
# ANY WARRANTY; without even the implied warranty of MERCHANTABILITY or FITNESS
# FOR A PARTICULAR PURPOSE.  See the GNU General Public License for more
# details.
#
# You should have received a copy of the GNU General Public License along with
# this program; if not, write to the Free Software Foundation, Inc., 51
# Franklin Street, Fifth Floor, Boston, MA 02110-1301 USA.
#
# Copyright Buildbot Team Members

import traceback
import re
from twisted.internet import defer
import email.utils as email_utils

from buildbot.process.properties import Properties
from buildbot.schedulers import base
from buildbot import config

class ValidationError(ValueError):
    pass

DefaultField = object()  # sentinel object to signal default behavior

class BaseParameter(object):
    """
    BaseParameter provides a base implementation for property customization
    """
    name = ""
    parentName = None
    label = ""
    type = []
    default = ""
    required = False
    multiple = False
    regex = None
    debug=True
    hide = False

    @property
    def fullName(self):
        """A full name, intended to uniquely identify a parameter"""
        # join with '_' if both are set
        if self.parentName and self.name:
            return self.parentName+'_'+self.name
        # otherwise just use the one that is set
        # (this allows empty name for "anonymous nests")
        return self.name or self.parentName

    def setParent(self, parent):
        self.parentName = parent.fullName if parent else None

    def __init__(self, name, label=None, regex=None, **kw):
        """
        @param name: the name of the field, used during posting values
                     back to the scheduler. This is not necessarily a UI value,
                     and there may be restrictions on the characters allowed for
                     this value. For example, HTML would require this field to
                     avoid spaces and other punctuation ('-', '.', and '_' allowed)
        @type name: unicode
        
        @param label: (optional) the name of the field, used for UI display.
        @type label: unicode or None (to use 'name')
        
        @param regex: (optional) regex to validate the value with. Not used by
                      all subclasses
        @type regex: unicode or regex
        """
        
        self.name = name
        self.label = name if label is None else label
        if regex:
            self.regex = re.compile(regex)
        # all other properties are generically passed via **kw
        self.__dict__.update(kw)

    def getFromKwargs(self, kwargs):
        """Simple customization point for child classes that do not need the other
           parameters supplied to updateFromKwargs. Return the value for the property
           named 'self.name'.
           
           The default implementation converts from a list of items, validates using
           the optional regex field and calls 'parse_from_args' for the final conversion.
        """
        args = kwargs.get(self.fullName, [])
        if len(args) == 0:
            if self.required:
                raise ValidationError("'%s' needs to be specified" % (self.label))
            if self.multiple:
                args = self.default
            else:
                args = [self.default]
                
        if self.regex:
            for arg in args:
                if not self.regex.match(arg):
                    raise ValidationError("%s:'%s' does not match pattern '%s'"
                            % (self.label, arg, self.regex.pattern))
                    
        try:
            arg = self.parse_from_args(args)
        except Exception, e:
            # an exception will just display an alert in the web UI
            # also log the exception
            if self.debug:
                traceback.print_exc()
            raise e
        if arg is None:
            raise ValidationError("need %s: no default provided by config"
                    % (self.fullName,))
        return arg

    def updateFromKwargs(self, properties, kwargs, **unused):
        """Primary entry point to turn 'kwargs' into 'properties'"""
        properties[self.name] = self.getFromKwargs(kwargs)

    def parse_from_args(self, l):
        """Secondary customization point, called from getFromKwargs to turn
           a validated value into a single property value"""
        if self.multiple:
            return map(self.parse_from_arg, l)
        else:
            return self.parse_from_arg(l[0])

    def parse_from_arg(self, s):
        return s


class FixedParameter(BaseParameter):
    """A fixed parameter that cannot be modified by the user."""
    type = ["fixed"]
    hide = True
    default = ""

    def parse_from_args(self, l):
        return self.default


class StringParameter(BaseParameter):
    """A simple string parameter"""
    type = ["text"]
    size = 10

    def parse_from_arg(self, s):
        return s


class TextParameter(StringParameter):
    """A generic string parameter that may span multiple lines"""
    type = ["textarea"]
    cols = 80
    rows = 20

    def value_to_text(self, value):
        return str(value)


class IntParameter(StringParameter):
    """An integer parameter"""
    type = ["int"]

    parse_from_arg = int # will throw an exception if parse fail


class BooleanParameter(BaseParameter):
    """A boolean parameter"""
    type = ["bool"]

    def getFromKwargs(self, kwargs):
        return kwargs.get(self.fullName, None) == [True]


class UserNameParameter(StringParameter):
    """A username parameter to supply the 'owner' of a build"""
    type = ["text"]
    default = ""
    size = 30
    need_email = True

    def __init__(self, name="username", label="Your name:", **kw):
        BaseParameter.__init__(self, name, label, **kw)

    def parse_from_arg(self, s):
        if not s and not self.required:
            return s
        if self.need_email:
            e = email_utils.parseaddr(s)
            if e[0]=='' or e[1] == '':
                raise ValidationError("%s: please fill in email address in the "
                        "form 'User <email@email.com>'" % (self.name,))
        return s


class ChoiceStringParameter(BaseParameter):
    """A list of strings, allowing the selection of one of the predefined values.
       The 'strict' parameter controls whether values outside the predefined list
       of choices are allowed"""
    type = ["list"]
    choices = []
    strict = True

    def parse_from_arg(self, s):
        if self.strict and not s in self.choices:
            raise ValidationError("'%s' does not belongs to list of available choices '%s'"%(s, self.choices))
        return s

    def getChoices(self, master, scheduler, buildername):
        return self.choices

class InheritBuildParameter(ChoiceStringParameter):
    """A parameter that takes its values from another build"""
    type = ChoiceStringParameter.type + ["inherit"]
    name = "inherit"
    compatible_builds = None

    def getChoices(self, master, scheduler, buildername):
        return self.compatible_builds(master.status, buildername)

    def getFromKwargs(self, kwargs):
        raise ValidationError("InheritBuildParameter can only be used by properties")

    def updateFromKwargs(self, master, properties, changes, kwargs, **unused):
        arg = kwargs.get(self.fullName, [""])[0]
        splitted_arg = arg.split(" ")[0].split("/")
        if len(splitted_arg) != 2:
            raise ValidationError("bad build: %s"%(arg))
        builder, num = splitted_arg
        builder_status = master.status.getBuilder(builder)
        if not builder_status:
            raise ValidationError("unknown builder: %s in %s"%(builder, arg))
        b = builder_status.getBuild(int(num))
        if not b:
            raise ValidationError("unknown build: %d in %s"%(num, arg))
        props = {self.name:(arg.split(" ")[0])}
        for name, value, source in b.getProperties().asList():
            if source == "Force Build Form":
                if name == "owner":
                    name = "orig_owner"
                props[name] = value
        properties.update(props)
        changes.extend(b.changes)


class BuildslaveChoiceParameter(ChoiceStringParameter):
    """A parameter that lets the buildslave name be explicitly chosen.

    This parameter works in conjunction with 'buildbot.process.builder.enforceChosenSlave',
    which should be added as the 'canStartBuild' parameter to the Builder.

    The "anySentinel" parameter represents the sentinel value to specify that
    there is no buildslave preference.
    """
    anySentinel = '-any-'
    label = 'Build slave'
    required = False
    strict = False

    def __init__(self, name='slavename', **kwargs):
        ChoiceStringParameter.__init__(self, name, **kwargs)

    def updateFromKwargs(self, kwargs, **unused):
        slavename = self.getFromKwargs(kwargs)
        if slavename==self.anySentinel:
            # no preference, so dont set a parameter at all
            return
        ChoiceStringParameter.updateFromKwargs(self, kwargs=kwargs, **unused)

    def getChoices(self, master, scheduler, buildername):
        if buildername is None:
            # this is the "Force All Builds" page
            slavenames = master.status.getSlaveNames()
        else:
            builderStatus = master.status.getBuilder(buildername)
            slavenames = [slave.getName() for slave in builderStatus.getSlaves()]
        slavenames.sort()
        slavenames.insert(0, self.anySentinel)
        return slavenames


class NestedParameter(BaseParameter):
    """A 'parent' parameter for a set of related parameters. This provices a
       logical grouping for the child parameters.
       
       Typically, the 'fullName' of the child parameters mix in the parent's
       'fullName'. This allows for a field to appear multiple times in a form
       (for example, two codebases each have a 'branch' field).
       
       If the 'name' of the parent is the empty string, then the parent's name
       does not mix in with the child 'fullName'. This is useful when a field
       will not appear multiple time in a scheduler but the logical grouping is
       helpful.
       
       The result of a NestedParameter is typically a dictionary, with the key/value
       being the name/value of the children.
    """
    type = ['nested']
    fields = None
    
    def __init__(self, name, fields, **kwargs):
        BaseParameter.__init__(self, fields=fields, name=name, **kwargs)
        
        # fix up the child nodes with the parent (use None for now):
        self.setParent(None)
    
    def setParent(self, parent):
        BaseParameter.setParent(self, parent)
        for field in self.fields:
            field.setParent(self)        
    
    def collectChildProperties(self, kwargs, properties, **kw):
        """Collapse the child values into a dictionary. This is intended to be
           called by child classes to fix up the fullName->name conversions."""
        
        childProperties = {}
        for field in self.fields:
            field.updateFromKwargs(kwargs=kwargs,
                                   properties=childProperties,
                                   **kw)
                
        kwargs[self.fullName] = childProperties

    def updateFromKwargs(self, kwargs, properties, **kw):
        """By default, the child values will be collapsed into a dictionary. If
        the parent is anonymous, this dictionary is the top-level properties."""
        self.collectChildProperties(kwargs=kwargs, properties=properties, **kw)
        
        # default behavior is to set a property
        #  -- use setdefault+update in order to collapse 'anonymous' nested
        #     parameters correctly
        if self.name:
            d = properties.setdefault(self.name, {})
        else:
            # if there's no name, collapse this nest all the way
            d = properties
        d.update(kwargs[self.fullName])
        
class AnyPropertyParameter(NestedParameter):
    """A generic property parameter, where both the name and value of the property
       must be given."""
    type = NestedParameter.type + ["any"]

    def __init__(self, name, **kw):
        fields = [
            StringParameter(name='name', label="Name:"),
            StringParameter(name='value', label="Value:"),
        ]
        NestedParameter.__init__(self, name, label='', fields=fields, **kw)

    def getFromKwargs(self, kwargs):
        raise ValidationError("AnyPropertyParameter can only be used by properties")

    def updateFromKwargs(self, master, properties, kwargs, **kw):
        self.collectChildProperties(master=master,
                                    properties=properties,
                                    kwargs=kwargs,
                                    **kw)
        
        pname = kwargs[self.fullName].get("name", "")
        pvalue = kwargs[self.fullName].get("value", "")
        if not pname:
            return

        validation = master.config.validation
        pname_validate = validation['property_name']
        pval_validate = validation['property_value']

        if not pname_validate.match(pname) \
                or not pval_validate.match(pvalue):
            raise ValidationError("bad property name='%s', value='%s'" % (pname, pvalue))
        properties[pname] = pvalue


class CodebaseParameter(NestedParameter):
    """A parameter whose result is a codebase specification instead of a property"""
    type = NestedParameter.type + ["codebase"]
    codebase = ''
    
    def __init__(self,
                 codebase,
                 name=None,
                 label=None,
                 
                 branch=DefaultField,
                 revision=DefaultField,
                 repository=DefaultField,
                 project=DefaultField,
                 
                 **kwargs):
        """
        A set of properties that will be used to generate a codebase dictionary.
       
        The branch/revision/repository/project should each be a parameter that
        will map to the corresponding value in the sourcestamp. Use None to disable
        the field.
        
        @param codebase: name of the codebase; used as key for the sourcestamp set
        @type codebase: unicode
              
        @param name: optional override for the name-currying for the subfields
        @type codebase: unicode
        
        @param label: optional override for the label for this set of parameters
        @type codebase: unicode
        """

        name = name or codebase
        if label is None and codebase:
            label = "Codebase: " + codebase

        if branch is DefaultField:
            branch = StringParameter(name='branch', label="Branch:")
        if revision is DefaultField:
            revision = StringParameter(name='revision', label="Revision:")
        if repository is DefaultField:
            repository = StringParameter(name='repository', label="Repository:")
        if project is DefaultField:
            project = StringParameter(name='project', label="Project:")

        fields = filter(None, [branch, revision, repository, project])

        NestedParameter.__init__(self, name=name, label=label,
                                 codebase=codebase,
                                 fields=fields, **kwargs)

    def createSourcestamp(self, properties, kwargs):
        # default, just return the things we put together
        return kwargs.get(self.fullName, {})

    def updateFromKwargs(self, sourcestamps, kwargs, properties, **kw):
        self.collectChildProperties(sourcestamps=sourcestamps,
                                    properties=properties,
                                    kwargs=kwargs,
                                    **kw)
 
        # convert the "property" to a sourcestamp
        ss = self.createSourcestamp(properties, kwargs)
        if ss is not None:
            sourcestamps[self.codebase] = ss


class ForceScheduler(base.BaseScheduler):
    """
    ForceScheduler implements the backend for a UI to allow customization of
    builds. For example, a web form be populated to trigger a build.
    """
    compare_attrs = base.BaseScheduler.compare_attrs + \
                   ( 'builderNames',
                     'reason', 'username',
                     'forcedProperties' )

    def __init__(self, name, builderNames,
            username=UserNameParameter(),
            reason=StringParameter(name="reason", default="force build", length=20),

            codebases=None,
            
            properties=[
                NestedParameter(name='', fields=[
                    AnyPropertyParameter("property1"),
                    AnyPropertyParameter("property2"),
                    AnyPropertyParameter("property3"),
                    AnyPropertyParameter("property4"),
                ])
            ],
    
            # deprecated; use 'codebase' instead     
            branch=None,
            revision=None,
            repository=None,
            project=None
        ):
        """
        Initialize a ForceScheduler.
        
        The UI will provide a set of fields to the user; these fields are
        driven by a corresponding child class of BaseParameter.
        
        Use NestedParameter to provide logical groupings for parameters.
        
        The branch/revision/repository/project fields are deprecated and
        provided only for backwards compatibility. Using a Codebase(name='')
        will give the equivalent behavior.

        @param name: name of this scheduler (used as a key for state)
        @type name: unicode

        @param builderNames: list of builders this scheduler may start
        @type builderNames: list of unicode

        @param username: the "owner" for a build (may not be shown depending
                         on the Auth configuration for the master)
        @type username: BaseParameter

        @param reason: the "reason" for a build
        @type reason: BaseParameter

        @param codebases: the codebases for a build
        @type codebases: list of string's or CodebaseParameter's;
                         None will generate a default, but [] will
                         remove all codebases

        @param properties: extra properties to configure the build
        @type properties: list of BaseParameter's
        """

        if not self.checkIfType(name, str):
           config.error("ForceScheduler name must be a unicode string: %r" %
                        name)

        if not name:
           config.error("ForceScheduler name must not be empty: %r " %
                        name)

        if not self.checkIfListOfType(builderNames, str):
           config.error("ForceScheduler builderNames must be a list of strings: %r" %
                         builderNames)

        if self.checkIfType(reason, BaseParameter):
            self.reason = reason
        else:
            config.error("ForceScheduler reason must be a StringParameter: %r" %
                         reason)

        if not self.checkIfListOfType(properties, BaseParameter):
            config.error("ForceScheduler properties must be a list of BaseParameters: %r" %
                         properties)

        if self.checkIfType(username, BaseParameter):
            self.username = username
        else:
            config.error("ForceScheduler username must be a StringParameter: %r" %
                         username)
        
        self.forcedProperties = []
        
        if any((branch, revision, repository, project)):
            if codebases:
                config.error("ForceScheduler: Must either specify 'codebases' or the 'branch/revision/repository/project' parameters: %r " % (codebases,))
            
            codebases = [
                CodebaseParameter(codebase='',
                                  branch=branch or DefaultField,
                                  revision=revision or DefaultField,
                                  repository=repository or DefaultField,
                                  project=project or DefaultField,
                                  )
            ]

        # Use the default single codebase form if none are provided
        if codebases is None:
            codebases =[CodebaseParameter(codebase='')]
        elif not codebases:
            config.error("ForceScheduler: 'codebases' cannot be empty; use CodebaseParameter(codebase='', hide=True) if needed: %r " % (codebases,))
        
        codebase_dict = {}
        for codebase in codebases:
            if isinstance(codebase, basestring):
                codebase = CodebaseParameter(codebase=codebase)
            elif not isinstance(codebase, CodebaseParameter):
                config.error("ForceScheduler: 'codebases' must be a list of strings or CodebaseParameter objects: %r" % (codebases,))

            self.forcedProperties.append(codebase)
            codebase_dict[codebase.codebase] = dict(branch='',repository='',revision='')

        base.BaseScheduler.__init__(self,
                                    name=name,
                                    builderNames=builderNames,
                                    properties={},
                                    codebases=codebase_dict)

        if properties:
            self.forcedProperties.extend(properties)
            
        # this is used to simplify the template
        self.all_fields = [ NestedParameter(name='', fields=[username, reason]) ]
        self.all_fields.extend(self.forcedProperties)

    def checkIfType(self, obj, chkType):
        return isinstance(obj, chkType)

    def checkIfListOfType(self, obj, chkType):
        isListOfType = True

        if self.checkIfType(obj, list):
           for item in obj:
               if not self.checkIfType(item, chkType):
                  isListOfType = False
                  break
        else:
           isListOfType = False
<<<<<<< HEAD
=======

        return isListOfType

    def startService(self):
        pass
>>>>>>> 3c48c877

        return isListOfType

    @defer.inlineCallbacks
    def gatherPropertiesAndChanges(self, **kwargs):
        properties = {}
        changeids = []
        sourcestamps = {}

        for param in self.forcedProperties:
            yield defer.maybeDeferred(param.updateFromKwargs,
                                      master=self.master,
                                      properties=properties,
                                      changes=changeids,
                                      sourcestamps=sourcestamps,
                                      kwargs=kwargs)

        changeids = map(lambda a: type(a)==int and a or a.number, changeids)

        real_properties = Properties()
        for pname, pvalue in properties.items():
            real_properties.setProperty(pname, pvalue, "Force Build Form")

        defer.returnValue((real_properties, changeids, sourcestamps))

    @defer.inlineCallbacks
    def force(self, owner, builderNames=None, **kwargs):
        """
        We check the parameters, and launch the build, if everything is correct
        """
        if builderNames is None:
            builderNames = self.builderNames
        else:
            builderNames = list(set(builderNames).intersection(self.builderNames))

        if not builderNames:
            defer.returnValue(None)
            return

        # Currently the validation code expects all kwargs to be lists
        # I don't want to refactor that now so much sure we comply...
        kwargs = dict((k, [v]) if not isinstance(v, list) else (k,v) for k,v in kwargs.items())

        # probably need to clean that out later as the IProperty is already a
        # validation mechanism

        reason = self.reason.getFromKwargs(kwargs)
        if owner is None:
            owner = self.username.getFromKwargs(kwargs)

        properties, changeids, sourcestamps = yield self.gatherPropertiesAndChanges(**kwargs)

        properties.setProperty("reason", reason, "Force Build Form")
        properties.setProperty("owner", owner, "Force Build Form")

        r = (u"A build was forced by '%s': %s" % (owner, reason))

        # turn sourcestamps into a list
        for cb, ss in sourcestamps.iteritems():
            ss['codebase'] = cb
        sourcestamps = sourcestamps.values()

        # everything is validated, we can create our source stamp, and buildrequest
        res = yield self.addBuildsetForSourceStampsWithDefaults(
            reason = r,
            sourcestamps = sourcestamps,
            properties = properties,
            builderNames = builderNames,
            )

        defer.returnValue(res)<|MERGE_RESOLUTION|>--- conflicted
+++ resolved
@@ -575,7 +575,7 @@
 
         if properties:
             self.forcedProperties.extend(properties)
-            
+
         # this is used to simplify the template
         self.all_fields = [ NestedParameter(name='', fields=[username, reason]) ]
         self.all_fields.extend(self.forcedProperties)
@@ -593,14 +593,6 @@
                   break
         else:
            isListOfType = False
-<<<<<<< HEAD
-=======
-
-        return isListOfType
-
-    def startService(self):
-        pass
->>>>>>> 3c48c877
 
         return isListOfType
 
