--- conflicted
+++ resolved
@@ -99,7 +99,6 @@
             wfd.getResult()
             return
         elif self.method in ['copy', 'export']:
-            self.workdir = 'source'
             wfd = defer.waitForDeferred(self.copy())
             yield wfd
             wfd.getResult()
@@ -163,10 +162,9 @@
 
     @defer.deferredGenerator
     def copy(self):
-        cmd = buildstep.LoggedRemoteCommand('rmdir', {'dir': 'build',
+        cmd = buildstep.LoggedRemoteCommand('rmdir', {'dir': self.workdir,
                                                       'logEnviron': self.logEnviron,})
         cmd.useLog(self.stdio_log, False)
-<<<<<<< HEAD
         wfd = defer.waitForDeferred(
                 self.runCommand(cmd))
         yield wfd
@@ -175,21 +173,30 @@
         if cmd.rc != 0:
             raise buildstep.BuildStepFailed()
 
+        # temporarily set workdir = 'source' and do an incremental checkout
         try:
+            old_workdir = self.workdir
             self.workdir = 'source'
             wfd = defer.waitForDeferred(
                     self.incremental(None))
             yield wfd
             wfd.getResult()
         except: # finally doesn't work in python-2.4
-            self.workdir = 'build'
+            self.workdir = old_workdir
             raise
-        self.workdir = 'build'
-
-        cmd = buildstep.LoggedRemoteCommand('cpdir', 
-                    { 'fromdir': 'source', 'todir':'build',
+        self.workdir = old_workdir
+
+        # if we're copying, copy; otherwise, export from source to build
+        if self.method == 'copy':
+            cmd = buildstep.LoggedRemoteCommand('cpdir', 
+                    { 'fromdir': 'source', 'todir':self.workdir,
                       'logEnviron': self.logEnviron })
-        cmd.useLog(self.stdio_log, False)
+        else:
+            cmd = buildstep.RemoteShellCommand('',
+                    ['svn', 'export', 'source', self.workdir],
+                    env=self.env, logEnviron=self.logEnviron)
+        cmd.useLog(self.stdio_log, False)
+
         wfd = defer.waitForDeferred(
                 self.runCommand(cmd))
         yield wfd
@@ -197,39 +204,6 @@
 
         if cmd.rc != 0:
             raise buildstep.BuildStepFailed()
-=======
-        d = self.runCommand(cmd)
-        d.addCallback(self.incremental)
-
-        def copy(_):
-            cmd = buildstep.LoggedRemoteCommand('cpdir', 
-                                                {'fromdir': 'source',
-                                                 'todir':'build',
-                                                 'logEnviron': self.logEnviron,})
-            cmd.useLog(self.stdio_log, False)
-            d = self.runCommand(cmd)
-            return d
-
-        def export(_):
-            cmd = buildstep.RemoteShellCommand('', ['svn', 'export', 'source',
-                                                    'build'],
-                                               env=self.env,
-                                               logEnviron=self.logEnviron,)
-            cmd.useLog(self.stdio_log, False)
-            d = self.runCommand(cmd)
-            def evaluate(_):
-                if cmd.rc != 0:
-                    raise failure.Failure
-                return cmd.rc
-            d.addCallback(evaluate)
-            return d
-
-        if self.method == 'copy':
-            d.addCallback(copy)
-        elif self.method == 'export':
-            d.addCallback(export)
-        return d
->>>>>>> f14ce7bf
 
     def finish(self, res):
         d = defer.succeed(res)
