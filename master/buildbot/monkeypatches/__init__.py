--- conflicted
+++ resolved
@@ -140,20 +140,9 @@
 
 def patch_all(for_tests=False):
     if for_tests:
-<<<<<<< HEAD
-        from buildbot.monkeypatches import servicechecks
-        servicechecks.patch_servicechecks()
-        from buildbot.monkeypatches import testcase_patch
-        testcase_patch.patch_testcase_patch()
-        from buildbot.monkeypatches import decorators
-        decorators.patch()
-        from buildbot.monkeypatches import testcase_synctest
-        testcase_synctest.patch_testcase_synctest()
-=======
         patch_servicechecks()
         patch_testcase_patch()
         patch_testcase_synctest()
->>>>>>> 895f6277
         patch_testcase_assert_raises_regexp()
         patch_decorators()
 
